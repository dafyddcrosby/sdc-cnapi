/*
 * This Source Code Form is subject to the terms of the Mozilla Public
 * License, v. 2.0. If a copy of the MPL was not distributed with this
 * file, You can obtain one at http://mozilla.org/MPL/2.0/.
 */

/*
<<<<<<< HEAD
 * Copyright (c) 2016, Joyent, Inc.
=======
 * Copyright (c) 2017, Joyent, Inc.
>>>>>>> 29b8eb57
 */

var os = require('os');
var restify = require('restify');
var restifyValidator = require('restify-validator');
var tritonTracer = require('triton-tracer');
var formatJSON = require('restify/lib/formatters/json');
var jsprim = require('jsprim');

var endpoints = require('./endpoints/index');
var request_seq_id = 0;


function createServer(options) {
    var cnapi = restify.createServer({
        name: 'Compute Node API',
        log: options.log,
        handleUpgrades: true
    });

    cnapi.use(restify.requestLogger());

<<<<<<< HEAD
    // Start the tracing backend and instrument this restify 'server'.
    tritonTracer.instrumentRestifyServer({
        server: cnapi
=======
    var EVT_SKIP_ROUTES = {
        'ping': true,
        'servereventheartbeat': true,
        'servereventvmsupdate': true
    };

    cnapi.use(function setTracing(req, res, next) {
        req.trace = trace_event.createBunyanTracer({
            log: req.log
        });
        if (req.route && !EVT_SKIP_ROUTES[req.route.name]) {
            request_seq_id = (request_seq_id + 1) % 1000;
            req.trace.seq_id = (req.time() * 1000) + request_seq_id;
            req.trace.begin({name: req.route.name, req_seq: req.trace.seq_id});
        }
        next();
    });
    cnapi.on('after', function skipRoutes(req, res, route, err) {
        if (route && !EVT_SKIP_ROUTES[route.name]) {
            req.trace.end({name: route.name, req_seq: req.trace.seq_id});
        }
>>>>>>> 29b8eb57
    });

    cnapi.use(restify.acceptParser(cnapi.acceptable));
    cnapi.use(restify.authorizationParser());
    cnapi.use(restify.queryParser({
        mapParams: true,
        allowDots: false,
        plainObjects: false
    }));
    cnapi.use(restify.bodyParser());
    cnapi.use(restifyValidator);


    // Add a default timeout of one hour
    cnapi.use(function setDefaultTimeouts(req, res, next) {
        req.connection.setTimeout(3600 * 1000);
        res.connection.setTimeout(3600 * 1000);
        next();
    });

    var AUDIT_SKIP_ROUTES = {
        'ping': true,
        'servereventheartbeat': true,
        'servereventvmsupdate': true
    };

    var AUDIT_OMIT_BODY_ROUTES = {
        'vmdockerbuild': true
    };

    cnapi.on('after', function (req, res, route, err) {
        if (req.route && AUDIT_SKIP_ROUTES[req.route.name]) {
            return;
        }

        // Successful GET res bodies are uninteresting and *big*.
        var isOmitBodyRoute = (jsprim.hasKey(AUDIT_OMIT_BODY_ROUTES,
                                         req.route.name) &&
                                 AUDIT_OMIT_BODY_ROUTES[req.route.name]);

        var includeBody = !isOmitBodyRoute && (req.method !== 'GET' &&
                        res.statusCode !== 404 &&
                        Math.floor(res.statusCode/100) !== 2);

        restify.auditLogger({
            log: req.log.child({ route: route && route.name }, true),
            body: includeBody
        })(req, res, route, err);
    });

    cnapi.use(function setHeaders(req, res, next) {
        res.on('header', function onHeader() {
            var now = Date.now();
            res.header('Date', new Date());
            res.header('Server', cnapi.name);
            res.header('x-request-id', req.getId());
            var t = now - req.time();
            res.header('x-response-time', t);
            res.header('x-server-name', os.hostname());
        });
        next();
    });

    cnapi.on('uncaughtException', function (req, res, route, err) {
        req.log.error(err);
        res.send(err);
    });

    endpoints.attachTo(cnapi, options.app);

    return cnapi;
}

exports.createServer = createServer;<|MERGE_RESOLUTION|>--- conflicted
+++ resolved
@@ -5,11 +5,7 @@
  */
 
 /*
-<<<<<<< HEAD
- * Copyright (c) 2016, Joyent, Inc.
-=======
  * Copyright (c) 2017, Joyent, Inc.
->>>>>>> 29b8eb57
  */
 
 var os = require('os');
@@ -32,33 +28,9 @@
 
     cnapi.use(restify.requestLogger());
 
-<<<<<<< HEAD
     // Start the tracing backend and instrument this restify 'server'.
     tritonTracer.instrumentRestifyServer({
         server: cnapi
-=======
-    var EVT_SKIP_ROUTES = {
-        'ping': true,
-        'servereventheartbeat': true,
-        'servereventvmsupdate': true
-    };
-
-    cnapi.use(function setTracing(req, res, next) {
-        req.trace = trace_event.createBunyanTracer({
-            log: req.log
-        });
-        if (req.route && !EVT_SKIP_ROUTES[req.route.name]) {
-            request_seq_id = (request_seq_id + 1) % 1000;
-            req.trace.seq_id = (req.time() * 1000) + request_seq_id;
-            req.trace.begin({name: req.route.name, req_seq: req.trace.seq_id});
-        }
-        next();
-    });
-    cnapi.on('after', function skipRoutes(req, res, route, err) {
-        if (route && !EVT_SKIP_ROUTES[route.name]) {
-            req.trace.end({name: route.name, req_seq: req.trace.seq_id});
-        }
->>>>>>> 29b8eb57
     });
 
     cnapi.use(restify.acceptParser(cnapi.acceptable));
