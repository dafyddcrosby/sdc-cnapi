--- conflicted
+++ resolved
@@ -11,12 +11,7 @@
     "bunyan": "1.8.5",
     "dapi": "git+https://github.com/joyent/sdc-designation.git#1fe6da24fdf1c948713e1857cf6b87e11c021788",
     "deep-equal": "1.0.1",
-<<<<<<< HEAD
-    "dox": "0.4.1",
-=======
     "dox": "0.9.0",
-    "effluent-logger": "git+https://github.com/joshwilsdon/effluent-logger.git#d662f161a07f94045ad2afb45442931511c40e51",
->>>>>>> b43bf038
     "jsprim": "1.3.1",
     "libuuid": "0.2.1",
     "moray": "3.2.1",
